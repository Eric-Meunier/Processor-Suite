--- conflicted
+++ resolved
@@ -3256,12 +3256,7 @@
         self.portrait_fig, ax = plt.subplots(1, 1, num=1, clear=True)
         ax2 = ax.twiny()
         ax2.get_shared_x_axes().join(ax, ax2)
-<<<<<<< HEAD
         plt.yscale('symlog', linthreshy=10, linscaley=1. / math.log(10), subs=list(np.arange(2, 10, 1)))
-=======
-        linscale_width = 1. / math.log(10)
-        plt.yscale('symlog', linthresh=10, linscale=linscale_width, subs=list(np.arange(2, 10, 1)))
->>>>>>> d7eac872
 
     def configure_step_fig(self):
         """
