--- conflicted
+++ resolved
@@ -3185,80 +3185,9 @@
 
             for pem_file in pem_files:
 
-<<<<<<< HEAD
-            return xs, ys, zs, ds
-
-        if all(['induction' in pem_file.survey_type.lower() for pem_file in pem_files]):
-            units = 'nT/s'
-        elif all(['fluxgate' in pem_file.survey_type.lower() or 'squid' in pem_file.survey_type.lower() for pem_file in pem_files]):
-            units = 'pT'
-        else:
-            raise ValueError('Not all survey types are the same.')
-
-        loops = []
-        loop_names = []
-        lines = []
-        labels = []
-
-        # Create a large grid in order to specify the placement of the colorbar
-        ax = plt.subplot2grid((90, 110), (0, 0), rowspan=90, colspan=90, fig=fig)
-        cbar_ax = plt.subplot2grid((90, 110), (0, 108), rowspan=90, colspan=2, fig=fig)
-
-        add_rectangle()
-        format_figure()
-
-        xs, ys, zs, ds = get_arrays(component, channel)
-        # Plot the GPS from each PEM file onto the plot.
-        [plot_pem_gps(pem_file) for pem_file in pem_files]
-        add_title()
-
-        if all([len(xs) > 0, len(ys) > 0, len(zs) > 0, len(ds) > 0]):
-            # Creating a 2D grid for the interpolation
-            numcols, numrows = 100, 100
-            xi = np.linspace(xs.min(), xs.max(), numcols)
-            yi = np.linspace(ys.min(), ys.max(), numrows)
-            xx, yy = np.meshgrid(xi, yi)
-
-            # Interpolating the 2D grid data
-            di = interp.griddata((xs, ys), ds, (xx, yy), method='cubic')
-
-            # Elevation contour lines
-            if elevation_contours:
-                zi = interp.griddata((xs, ys), zs, (xx, yy), method='cubic')
-                contour = ax.contour(xi, yi, zi, colors='black', alpha=0.8)
-                # contourf = ax.contourf(xi, yi, zi, cmap=colormap)
-                ax.clabel(contour, fontsize=6, inline=True, inline_spacing=0.5, fmt='%d')
-
-            # Data filled contour
-            contourf = ax.contourf(xi, yi, di, cmap=self.colormap, levels=50)
-
-            # Colorbar for the data contours
-            cbar = fig.colorbar(contourf, cax=cbar_ax)
-            cbar_ax.set_xlabel(f"{units}")
-            cbar.ax.get_xaxis().labelpad = 10
-
-            # Component and channel text at the top right of the figure
-            component_text = f"{component.upper()} Component" if component != 'TF' else 'Total Field'
-            # info_text = fig.text(0, 1.02, f"{component_text}\nChannel {channel}\n{channel_time * 1000:.3f}ms",
-            #                      transform=cbar_ax.transAxes, color='k', fontname='Century Gothic', fontsize=9,
-            #                      va='bottom', ha='center', zorder=10)
-
-        return fig
-
-
-class Map3D(MapPlotMethods):
-    """
-    Class that plots all GPS from PEM Files in 3D. Draws on a given Axes3D object.
-    :param: ax: Matplotlib axes object
-    :param: pem_files: List of PEMFile objects to plot
-    :param: parent: PyQt parent
-    :param: set_z: Set Z axis equal to X and Y (for non-section plots)
-    """
-=======
                 if channel > pem_file.number_of_channels:
                     print(f"Channel {channel} not in file {pem_file.filepath.name}")
                     break
->>>>>>> 828488c1
 
                 if component != 'TF' and component not in pem_file.get_components():
                     print(f"{pem_file.filepath.name} has no {component} data.")
@@ -4799,31 +4728,13 @@
 
     app = QApplication(sys.argv)
     pem_getter = PEMGetter()
-<<<<<<< HEAD
-    pem_files = pem_getter.get_pems(client='Kazzinc', number=5)
-    # map = FoliumMap(pem_files, '17N')
-=======
     pem_files = pem_getter.get_pems(client='PEM Rotation', selection=4)
 
->>>>>>> 828488c1
     # editor = PEMPlotEditor(pem_files[0])
     # editor.show()
     # planner = LoopPlanner()
 
     # pem_files = list(filter(lambda x: 'borehole' in x.survey_type.lower(), pem_files))
-<<<<<<< HEAD
-    # fig = plt.figure(figsize=(11, 8.5), dpi=100)
-    # map = GeneralMap(pem_files, fig).get_map()
-    # map = SectionPlot(pem_files, fig).get_section_plot()
-    # map = PlanMap(pem_files, fig).get_map()
-
-    fig, ax = plt.subplots()
-    component = 'z'
-    channel = 15
-    map = ContourMap()
-    map.plot_contour(fig, pem_files, component, channel)
-    plt.show()
-=======
     # fig = plt.figure(figsize=(8.5, 11), dpi=100)
     # sp = SectionPlot()
     # sp.plot(pem_files[0], figure=fig)
@@ -4867,7 +4778,6 @@
     # contour = ContourMap()
     # contour.plot_contour(ax, pem_files, component, channel)
     # plt.show()
->>>>>>> 828488c1
     # printer = PEMPrinter(sample_files_dir, pem_files)
     # printer.print_final_plots()
     app.exec_()